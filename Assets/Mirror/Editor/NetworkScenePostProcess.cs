--- conflicted
+++ resolved
@@ -169,15 +169,11 @@
                 identity.gameObject.SetActive(false);
 
                 // safety check for prefabs with more than one NetworkIdentity
-<<<<<<< HEAD
-                GameObject prefabGO = PrefabUtility.GetCorrespondingObjectFromSource(identity.gameObject) as GameObject;
-=======
 #if UNITY_2018_3_OR_NEWER
                 GameObject prefabGO = PrefabUtility.GetCorrespondingObjectFromSource(identity.gameObject);
 #else
                 GameObject prefabGO = PrefabUtility.GetPrefabParent(identity.gameObject) as GameObject;
 #endif
->>>>>>> 43baeff4
                 if (prefabGO)
                 {
 #if UNITY_2018_3_OR_NEWER
