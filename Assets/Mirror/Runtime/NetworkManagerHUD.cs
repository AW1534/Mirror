// vis2k: GUILayout instead of spacey += ...; removed Update hotkeys to avoid
// confusion if someone accidentally presses one.
using System;
using System.ComponentModel;
using UnityEngine;
using UnityEngine.Rendering;

namespace Mirror
{
    [AddComponentMenu("Network/NetworkManagerHUD")]
    [RequireComponent(typeof(NetworkManager))]
    [EditorBrowsable(EditorBrowsableState.Never)]
    public class NetworkManagerHUD : MonoBehaviour
    {
        NetworkManager manager;
        public bool showGUI = true;
        public int offsetX;
        public int offsetY;

        void Awake()
        {
            manager = GetComponent<NetworkManager>();
        }

        void OnGUI()
        {
            if (!showGUI)
                return;

            bool noConnection = (manager.client == null || manager.client.connection == null ||
                                 manager.client.connection.connectionId == -1);

            GUILayout.BeginArea(new Rect(10 + offsetX, 40 + offsetY, 215, 9999));
            if (!manager.IsClientConnected() && !NetworkServer.active)
            {
                if (noConnection)
                {
                    // LAN Host
                    if (Application.platform != RuntimePlatform.WebGLPlayer)
                    {
                        if (GUILayout.Button("LAN Host"))
                        {
                            manager.StartHost();
                        }
                    }

                    // LAN Client + IP
                    GUILayout.BeginHorizontal();
                    if (GUILayout.Button("LAN Client"))
                    {
                        manager.StartClient();
                    }
                    manager.networkAddress = GUILayout.TextField(manager.networkAddress);
                    GUILayout.EndHorizontal();

                    // LAN Server Only
                    if (Application.platform == RuntimePlatform.WebGLPlayer)
                    {
                        // cant be a server in webgl build
                        GUILayout.Box("(  WebGL cannot be server  )");
                    }
                    else
                    {
                        if (GUILayout.Button("LAN Server Only")) manager.StartServer();
                    }
                }
                else
                {
                    // Connecting
<<<<<<< HEAD
                    GUILayout.Label(NetworkManager.transport.ToString());
=======
                    GUILayout.Label("Connecting to " + manager.networkAddress + "..");
>>>>>>> 1a5ce381
                    if (GUILayout.Button("Cancel Connection Attempt"))
                    {
                        manager.StopClient();
                    }
                }
            }
            else
            {
                // server / client status message
                if (NetworkServer.active || manager.IsClientConnected())
                {
<<<<<<< HEAD
                    GUILayout.Label(NetworkManager.transport.ToString());
=======
                    GUILayout.Label("Server: active. Transport: " + manager.transport);
                }
                if (manager.IsClientConnected())
                {
                    GUILayout.Label("Client: address=" + manager.networkAddress);
>>>>>>> 1a5ce381
                }
            }

            // client ready
            if (manager.IsClientConnected() && !ClientScene.ready)
            {
                if (GUILayout.Button("Client Ready"))
                {
                    ClientScene.Ready(manager.client.connection);

                    if (ClientScene.localPlayer == null)
                    {
                        ClientScene.AddPlayer();
                    }
                }
            }

            // stop
            if (NetworkServer.active || manager.IsClientConnected())
            {
                if (GUILayout.Button("Stop"))
                {
                    manager.StopHost();
                }
            }

            GUILayout.EndArea();
        }
    }
}<|MERGE_RESOLUTION|>--- conflicted
+++ resolved
@@ -3,7 +3,6 @@
 using System;
 using System.ComponentModel;
 using UnityEngine;
-using UnityEngine.Rendering;
 
 namespace Mirror
 {
@@ -67,11 +66,7 @@
                 else
                 {
                     // Connecting
-<<<<<<< HEAD
-                    GUILayout.Label(NetworkManager.transport.ToString());
-=======
                     GUILayout.Label("Connecting to " + manager.networkAddress + "..");
->>>>>>> 1a5ce381
                     if (GUILayout.Button("Cancel Connection Attempt"))
                     {
                         manager.StopClient();
@@ -81,17 +76,13 @@
             else
             {
                 // server / client status message
-                if (NetworkServer.active || manager.IsClientConnected())
+                if (NetworkServer.active)
                 {
-<<<<<<< HEAD
-                    GUILayout.Label(NetworkManager.transport.ToString());
-=======
                     GUILayout.Label("Server: active. Transport: " + manager.transport);
                 }
                 if (manager.IsClientConnected())
                 {
                     GUILayout.Label("Client: address=" + manager.networkAddress);
->>>>>>> 1a5ce381
                 }
             }
 
