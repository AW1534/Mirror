using System;
using System.Collections.Generic;
using System.ComponentModel;
using UnityEngine;

namespace Mirror
{
    public static class NetworkServer
    {
        static bool initialized;
        static int maxConnections;

        // original HLAPI has .localConnections list with only m_LocalConnection in it
        // (for backwards compatibility because they removed the real localConnections list a while ago)
        // => removed it for easier code. use .localConnection now!
        public static NetworkConnection localConnection { get; private set; }

        // <connectionId, NetworkConnection>
        public static Dictionary<int, NetworkConnection> connections = new Dictionary<int, NetworkConnection>();
        public static Dictionary<int, NetworkMessageDelegate> handlers = new Dictionary<int, NetworkMessageDelegate>();

        public static bool dontListen;

        public static bool active { get; private set; }
        public static bool localClientActive { get; private set; }

        public static void Reset()
        {
            active = false;
        }

        public static void Shutdown()
        {
            if (initialized)
            {
                DisconnectAll();

                if (dontListen)
                {
                    // was never started, so dont stop
                }
                else
                {
                    Transport.activeTransport.ServerStop();
                }

                Transport.activeTransport.OnServerDisconnected.RemoveListener(OnDisconnected);
                Transport.activeTransport.OnServerConnected.RemoveListener(OnConnected);
                Transport.activeTransport.OnServerDataReceived.RemoveListener(OnDataReceived);
                Transport.activeTransport.OnServerError.RemoveListener(OnError);

                initialized = false;
            }
            dontListen = false;
            active = false;

            NetworkIdentity.ResetNextNetworkId();
        }

        static void Initialize()
        {
            if (initialized)
                return;

            initialized = true;
            if (LogFilter.Debug) Debug.Log("NetworkServer Created version " + Version.Current);

            //Make sure connections are cleared in case any old connections references exist from previous sessions
            connections.Clear();
            Transport.activeTransport.OnServerDisconnected.AddListener(OnDisconnected);
            Transport.activeTransport.OnServerConnected.AddListener(OnConnected);
            Transport.activeTransport.OnServerDataReceived.AddListener(OnDataReceived);
            Transport.activeTransport.OnServerError.AddListener(OnError);
        }


        internal static void RegisterMessageHandlers()
        {
            RegisterHandler<ReadyMessage>(OnClientReadyMessage);
            RegisterHandler<CommandMessage>(OnCommandMessage);
            RegisterHandler<RemovePlayerMessage>(OnRemovePlayerMessage);
            RegisterHandler<NetworkPingMessage>(NetworkTime.OnServerPing);
        }

        public static bool Listen(int maxConns)
        {
            Initialize();
            maxConnections = maxConns;

            // only start server if we want to listen
            if (!dontListen)
            {
                Transport.activeTransport.ServerStart();
                if (LogFilter.Debug) Debug.Log("Server started listening");
            }

            active = true;
            RegisterMessageHandlers();
            return true;
        }

        public static bool AddConnection(NetworkConnection conn)
        {
            if (!connections.ContainsKey(conn.connectionId))
            {
                // connection cannot be null here or conn.connectionId
                // would throw NRE
                connections[conn.connectionId] = conn;
                conn.SetHandlers(handlers);
                return true;
            }
            // already a connection with this id
            return false;
        }

        public static bool RemoveConnection(int connectionId)
        {
            return connections.Remove(connectionId);
        }

        // called by LocalClient to add itself. dont call directly.
        internal static void SetLocalConnection(ULocalConnectionToClient conn)
        {
            if (localConnection != null)
            {
                Debug.LogError("Local Connection already exists");
                return;
            }

            localConnection = conn;
            OnConnected(localConnection);
        }

        internal static void RemoveLocalConnection()
        {
            if (localConnection != null)
            {
                localConnection.Disconnect();
                localConnection.Dispose();
                localConnection = null;
            }
            localClientActive = false;
            RemoveConnection(0);
        }

        internal static void ActivateLocalClientScene()
        {
            if (localClientActive)
                return;

            // ClientScene for a local connection is becoming active. any spawned objects need to be started as client objects
            localClientActive = true;
            foreach (NetworkIdentity identity in NetworkIdentity.spawned.Values)
            {
                if (!identity.isClient)
                {
                    if (LogFilter.Debug) Debug.Log("ActivateClientScene " + identity.netId + " " + identity);

                    identity.isClient = true;
                    identity.OnStartClient();
                }
            }
        }

        // this is like SendToReady - but it doesn't check the ready flag on the connection.
        // this is used for ObjectDestroy messages.
        [EditorBrowsable(EditorBrowsableState.Never), Obsolete("use SendToObservers<T> instead")]
        static bool SendToObservers(NetworkIdentity identity, short msgType, MessageBase msg)
        {
            if (LogFilter.Debug) Debug.Log("Server.SendToObservers id:" + msgType);

            if (identity != null && identity.observers != null)
            {
                // pack message into byte[] once
                byte[] bytes = MessagePacker.PackMessage((ushort)msgType, msg);

                // send to all observers
                bool result = true;
                foreach (KeyValuePair<int, NetworkConnection> kvp in identity.observers)
                {
                    result &= kvp.Value.SendBytes(bytes);
                }
                return result;
            }
            return false;
        }

        // this is like SendToReady - but it doesn't check the ready flag on the connection.
        // this is used for ObjectDestroy messages.
        static bool SendToObservers<T>(NetworkIdentity identity, T msg) where T: IMessageBase
        {
            if (LogFilter.Debug) Debug.Log("Server.SendToObservers id:" + typeof(T));

            if (identity != null && identity.observers != null)
            {
                // pack message into byte[] once
                byte[] bytes = MessagePacker.Pack(msg);

                bool result = true;
                foreach (KeyValuePair<int, NetworkConnection> kvp in identity.observers)
                {
                    result &= kvp.Value.SendBytes(bytes);
                }
                return result;
            }
            return false;
        }

        [EditorBrowsable(EditorBrowsableState.Never), Obsolete("Use SendToAll<T> instead")]
        public static bool SendToAll(int msgType, MessageBase msg, int channelId = Channels.DefaultReliable)
        {
            if (LogFilter.Debug) Debug.Log("Server.SendToAll id:" + msgType);

            // pack message into byte[] once
            byte[] bytes = MessagePacker.PackMessage((ushort)msgType, msg);

            // send to all
            bool result = true;
            foreach (KeyValuePair<int, NetworkConnection> kvp in connections)
            {
                result &= kvp.Value.SendBytes(bytes, channelId);
            }
            return result;
        }

        public static bool SendToAll<T>(T msg, int channelId = Channels.DefaultReliable) where T : IMessageBase
        {
            if (LogFilter.Debug) Debug.Log("Server.SendToAll id:" + typeof(T));

            // pack message into byte[] once
            byte[] bytes = MessagePacker.Pack(msg);

            bool result = true;
            foreach (KeyValuePair<int, NetworkConnection> kvp in connections)
            {
                result &= kvp.Value.SendBytes(bytes, channelId);
            }
            return result;
        }

        [EditorBrowsable(EditorBrowsableState.Never), Obsolete("Use SendToReady<T> instead")]
        public static bool SendToReady(NetworkIdentity identity, short msgType, MessageBase msg, int channelId = Channels.DefaultReliable)
        {
            if (LogFilter.Debug) Debug.Log("Server.SendToReady msgType:" + msgType);

            if (identity != null && identity.observers != null)
            {
                // pack message into byte[] once
                byte[] bytes = MessagePacker.PackMessage((ushort)msgType, msg);

                // send to all ready observers
                bool result = true;
                foreach (KeyValuePair<int, NetworkConnection> kvp in identity.observers)
                {
                    if (kvp.Value.isReady)
                    {
                        result &= kvp.Value.SendBytes(bytes, channelId);
                    }
                }
                return result;
            }
            return false;
        }

        public static bool SendToReady<T>(NetworkIdentity identity,T msg, int channelId = Channels.DefaultReliable) where T : IMessageBase
        {
            if (LogFilter.Debug) Debug.Log("Server.SendToReady msgType:" + typeof(T));

            if (identity != null && identity.observers != null)
            {
                // pack message into byte[] once
                byte[] bytes = MessagePacker.Pack(msg);

                bool result = true;
                foreach (KeyValuePair<int, NetworkConnection> kvp in identity.observers)
                {
                    if (kvp.Value.isReady)
                    {
                        result &= kvp.Value.SendBytes(bytes, channelId);
                    }
                }
                return result;
            }
            return false;
        }

        public static void DisconnectAll()
        {
            DisconnectAllConnections();
            localConnection = null;

            active = false;
            localClientActive = false;
        }

        public static void DisconnectAllConnections()
        {
            foreach (NetworkConnection conn in connections.Values)
            {
                conn.Disconnect();
                // call OnDisconnected unless local player in host mode
                if (conn.connectionId != 0)
                    OnDisconnected(conn);
                conn.Dispose();
            }
            connections.Clear();
        }

        // The user should never need to pump the update loop manually
        internal static void Update()
        {
            if (!active)
                return;

            // update all server objects
            foreach (KeyValuePair<uint, NetworkIdentity> kvp in NetworkIdentity.spawned)
            {
                if (kvp.Value != null && kvp.Value.gameObject != null)
                {
                    kvp.Value.MirrorUpdate();
                }
                else
                {
                    // spawned list should have no null entries because we
                    // always call Remove in OnObjectDestroy everywhere.
                    Debug.LogWarning("Found 'null' entry in spawned list for netId=" + kvp.Key + ". Please call NetworkServer.Destroy to destroy networked objects. Don't use GameObject.Destroy.");
                }
            }
        }

        static void OnConnected(int connectionId)
        {
            if (LogFilter.Debug) Debug.Log("Server accepted client:" + connectionId);

            // connectionId needs to be > 0 because 0 is reserved for local player
            if (connectionId <= 0)
            {
                Debug.LogError("Server.HandleConnect: invalid connectionId: " + connectionId + " . Needs to be >0, because 0 is reserved for local player.");
                Transport.activeTransport.ServerDisconnect(connectionId);
                return;
            }

            // connectionId not in use yet?
            if (connections.ContainsKey(connectionId))
            {
                Transport.activeTransport.ServerDisconnect(connectionId);
                if (LogFilter.Debug) Debug.Log("Server connectionId " + connectionId + " already in use. kicked client:" + connectionId);
                return;
            }

            // are more connections allowed? if not, kick
            // (it's easier to handle this in Mirror, so Transports can have
            //  less code and third party transport might not do that anyway)
            // (this way we could also send a custom 'tooFull' message later,
            //  Transport can't do that)
            if (connections.Count < maxConnections)
            {
                // get ip address from connection
                string address = Transport.activeTransport.ServerGetClientAddress(connectionId);

                // add player info
                NetworkConnection conn = new NetworkConnection(address, connectionId);
                OnConnected(conn);
            }
            else
            {
                // kick
                Transport.activeTransport.ServerDisconnect(connectionId);
                if (LogFilter.Debug) Debug.Log("Server full, kicked client:" + connectionId);
            }
        }

        static void OnConnected(NetworkConnection conn)
        {
            if (LogFilter.Debug) Debug.Log("Server accepted client:" + conn.connectionId);

            // add connection and invoke connected event
            AddConnection(conn);
            conn.InvokeHandler(new ConnectMessage());
        }

        static void OnDisconnected(int connectionId)
        {
            if (LogFilter.Debug) Debug.Log("Server disconnect client:" + connectionId);

            if (connections.TryGetValue(connectionId, out NetworkConnection conn))
            {
                conn.Disconnect();
                RemoveConnection(connectionId);
                if (LogFilter.Debug) Debug.Log("Server lost client:" + connectionId);

                OnDisconnected(conn);
            }
        }

        static void OnDisconnected(NetworkConnection conn)
        {
            conn.InvokeHandler(new DisconnectMessage());
            if (LogFilter.Debug) Debug.Log("Server lost client:" + conn.connectionId);
        }

        static void OnDataReceived(int connectionId, byte[] data)
        {
            if (connections.TryGetValue(connectionId, out NetworkConnection conn))
            {
                conn.TransportReceive(data);
            }
            else
            {
                Debug.LogError("HandleData Unknown connectionId:" + connectionId);
            }
        }

<<<<<<< HEAD
        static void OnData(NetworkConnection conn, byte[] data)
        {
            conn.TransportReceive(data);
        }

        private static void OnError(int connectionId, Exception exception)
        {
            if (connections.TryGetValue(connectionId, out NetworkConnection conn))
            {
                OnError(conn, exception);
            }
            else
            {
                Debug.LogException(exception);
            }

        }

        private static void OnError(NetworkConnection conn, Exception exception)
        {
            Debug.LogException(exception);
        }

        [Obsolete("Use RegisterHandler<T> instead")]
=======
        static void OnError(int connectionId, Exception exception)
        {
            // TODO Let's discuss how we will handle errors
            Debug.LogException(exception);
        }

        [EditorBrowsable(EditorBrowsableState.Never), Obsolete("Use RegisterHandler<T> instead")]
>>>>>>> a82367b2
        public static void RegisterHandler(int msgType, NetworkMessageDelegate handler)
        {
            if (handlers.ContainsKey(msgType))
            {
                if (LogFilter.Debug) Debug.Log("NetworkServer.RegisterHandler replacing " + msgType);
            }
            handlers[msgType] = handler;
        }

        [EditorBrowsable(EditorBrowsableState.Never), Obsolete("Use RegisterHandler<T> instead")]
        public static void RegisterHandler(MsgType msgType, NetworkMessageDelegate handler)
        {
            RegisterHandler((int)msgType, handler);
        }

        public static void RegisterHandler<T>(Action<NetworkConnection, T> handler) where T: IMessageBase, new()
        {
            int msgType = MessagePacker.GetId<T>();
            if (handlers.ContainsKey(msgType))
            {
                if (LogFilter.Debug) Debug.Log("NetworkServer.RegisterHandler replacing " + msgType);
            }
            handlers[msgType] = MessagePacker.MessageHandler<T>(handler);
        }

        [EditorBrowsable(EditorBrowsableState.Never), Obsolete("Use UnregisterHandler<T> instead")]
        public static void UnregisterHandler(int msgType)
        {
            handlers.Remove(msgType);
        }

        [EditorBrowsable(EditorBrowsableState.Never), Obsolete("Use UnregisterHandler<T> instead")]
        public static void UnregisterHandler(MsgType msgType)
        {
            UnregisterHandler((int)msgType);
        }

        public static void UnregisterHandler<T>() where T : IMessageBase
        {
            int msgType = MessagePacker.GetId<T>();
            handlers.Remove(msgType);
        }

        public static void ClearHandlers()
        {
            handlers.Clear();
        }

        [EditorBrowsable(EditorBrowsableState.Never), Obsolete("Use SendToClient<T> instead")]
        public static void SendToClient(int connectionId, int msgType, MessageBase msg)
        {
            if (connections.TryGetValue(connectionId, out NetworkConnection conn))
            {
                conn.Send(msgType, msg);
                return;
            }
            Debug.LogError("Failed to send message to connection ID '" + connectionId + ", not found in connection list");
        }

        public static void SendToClient<T>(int connectionId, T msg) where T : IMessageBase
        {
            NetworkConnection conn;
            if (connections.TryGetValue(connectionId, out conn))
            {
                conn.Send(msg);
                return;
            }
            Debug.LogError("Failed to send message to connection ID '" + connectionId + ", not found in connection list");
        }


        [EditorBrowsable(EditorBrowsableState.Never), Obsolete("Use SendToClientOfPlayer<T> instead")]
        public static void SendToClientOfPlayer(NetworkIdentity identity, int msgType, MessageBase msg)
        {
            if (identity != null)
            {
                identity.connectionToClient.Send(msgType, msg);
            }
            else
            {
                Debug.LogError("SendToClientOfPlayer: player has no NetworkIdentity: " + identity.name);
            }
        }

        // send this message to the player only
        public static void SendToClientOfPlayer<T>(NetworkIdentity identity, T msg) where T: IMessageBase
        {
            if (identity != null)
            {
                identity.connectionToClient.Send(msg);
            }
            else
            {
                Debug.LogError("SendToClientOfPlayer: player has no NetworkIdentity: " + identity.name);
            }
        }

        public static bool ReplacePlayerForConnection(NetworkConnection conn, GameObject player, Guid assetId)
        {
            if (GetNetworkIdentity(player, out NetworkIdentity identity))
            {
                identity.assetId = assetId;
            }
            return InternalReplacePlayerForConnection(conn, player);
        }

        public static bool ReplacePlayerForConnection(NetworkConnection conn, GameObject player)
        {
            return InternalReplacePlayerForConnection(conn, player);
        }

        public static bool AddPlayerForConnection(NetworkConnection conn, GameObject player, Guid assetId)
        {
            if (GetNetworkIdentity(player, out NetworkIdentity identity))
            {
                identity.assetId = assetId;
            }
            return AddPlayerForConnection(conn, player);
        }

        static void SpawnObserversForConnection(NetworkConnection conn)
        {
            if (LogFilter.Debug) Debug.Log("Spawning " + NetworkIdentity.spawned.Count + " objects for conn " + conn.connectionId);

            // let connection know that we are about to start spawning...
            conn.Send(new ObjectSpawnStartedMessage());

            // add connection to each nearby NetworkIdentity's observers, which
            // internally sends a spawn message for each one to the connection.
            foreach (NetworkIdentity identity in NetworkIdentity.spawned.Values)
            {
                if (identity.gameObject.activeSelf) //TODO this is different // try with far away ones in ummorpg!
                {
                    if (LogFilter.Debug) Debug.Log("Sending spawn message for current server objects name='" + identity.name + "' netId=" + identity.netId);

                    bool visible = identity.OnCheckObserver(conn);
                    if (visible)
                    {
                        identity.AddObserver(conn);
                    }
                }
            }

            // let connection know that we finished spawning, so it can call
            // OnStartClient on each one (only after all were spawned, which
            // is how Unity's Start() function works too)
            conn.Send(new ObjectSpawnFinishedMessage());
        }

        public static bool AddPlayerForConnection(NetworkConnection conn, GameObject player)
        {
            NetworkIdentity identity = player.GetComponent<NetworkIdentity>();
            if (identity == null)
            {
                Debug.Log("AddPlayer: playerGameObject has no NetworkIdentity. Please add a NetworkIdentity to " + player);
                return false;
            }
            identity.Reset();

            // cannot have a player object in "Add" version
            if (conn.playerController != null)
            {
                Debug.Log("AddPlayer: player object already exists");
                return false;
            }

            conn.playerController = identity;

            // Set the connection on the NetworkIdentity on the server, NetworkIdentity.SetLocalPlayer is not called on the server (it is on clients)
            identity.connectionToClient = conn;

            // set ready if not set yet
            SetClientReady(conn);

            // add connection to observers AFTER the playerController was set.
            // by definition, there is nothing to observe if there is no player
            // controller.
            //
            // IMPORTANT: do this in AddPlayerForConnection & ReplacePlayerForConnection!
            SpawnObserversForConnection(conn);

            if (SetupLocalPlayerForConnection(conn, identity))
            {
                return true;
            }

            if (LogFilter.Debug) Debug.Log("Adding new playerGameObject object netId: " + identity.netId + " asset ID " + identity.assetId);

            FinishPlayerForConnection(identity, player);
            if (identity.localPlayerAuthority)
            {
                identity.SetClientOwner(conn);
            }
            return true;
        }

        static bool SetupLocalPlayerForConnection(NetworkConnection conn, NetworkIdentity identity)
        {
            if (LogFilter.Debug) Debug.Log("NetworkServer SetupLocalPlayerForConnection netID:" + identity.netId);

            if (conn is ULocalConnectionToClient)
            {
                if (LogFilter.Debug) Debug.Log("NetworkServer AddPlayer handling ULocalConnectionToClient");

                // Spawn this player for other players, instead of SpawnObject:
                if (identity.netId == 0)
                {
                    // it is allowed to provide an already spawned object as the new player object.
                    // so dont spawn it again.
                    identity.OnStartServer(true);
                }
                identity.RebuildObservers(true);
                SendSpawnMessage(identity, null);

                // Set up local player instance on the client instance and update local object map
                NetworkClient.AddLocalPlayer(identity);
                identity.SetClientOwner(conn);

                // Trigger OnAuthority
                identity.ForceAuthority(true);

                // Trigger OnStartLocalPlayer
                identity.SetLocalPlayer();
                return true;
            }
            return false;
        }

        static void FinishPlayerForConnection(NetworkIdentity identity, GameObject playerGameObject)
        {
            if (identity.netId == 0)
            {
                // it is allowed to provide an already spawned object as the new player object.
                // so dont spawn it again.
                Spawn(playerGameObject);
            }
        }

        internal static bool InternalReplacePlayerForConnection(NetworkConnection conn, GameObject player)
        {
            NetworkIdentity identity = player.GetComponent<NetworkIdentity>();
            if (identity == null)
            {
                Debug.LogError("ReplacePlayer: playerGameObject has no NetworkIdentity. Please add a NetworkIdentity to " + player);
                return false;
            }

            //NOTE: there can be an existing player
            if (LogFilter.Debug) Debug.Log("NetworkServer ReplacePlayer");

            // is there already an owner that is a different object??
            if (conn.playerController != null)
            {
                conn.playerController.SetNotLocalPlayer();
                conn.playerController.clientAuthorityOwner = null;
            }

            conn.playerController = identity;

            // Set the connection on the NetworkIdentity on the server, NetworkIdentity.SetLocalPlayer is not called on the server (it is on clients)
            identity.connectionToClient = conn;

            //NOTE: DONT set connection ready.

            // add connection to observers AFTER the playerController was set.
            // by definition, there is nothing to observe if there is no player
            // controller.
            //
            // IMPORTANT: do this in AddPlayerForConnection & ReplacePlayerForConnection!
            SpawnObserversForConnection(conn);

            if (LogFilter.Debug) Debug.Log("NetworkServer ReplacePlayer setup local");

            if (SetupLocalPlayerForConnection(conn, identity))
            {
                return true;
            }

            if (LogFilter.Debug) Debug.Log("Replacing playerGameObject object netId: " + player.GetComponent<NetworkIdentity>().netId + " asset ID " + player.GetComponent<NetworkIdentity>().assetId);

            FinishPlayerForConnection(identity, player);
            if (identity.localPlayerAuthority)
            {
                identity.SetClientOwner(conn);
            }
            return true;
        }

        static bool GetNetworkIdentity(GameObject go, out NetworkIdentity identity)
        {
            identity = go.GetComponent<NetworkIdentity>();
            if (identity == null)
            {
                Debug.LogError("GameObject " + go.name + " doesn't have NetworkIdentity.");
                return false;
            }
            return true;
        }

        public static void SetClientReady(NetworkConnection conn)
        {
            if (LogFilter.Debug) Debug.Log("SetClientReadyInternal for conn:" + conn.connectionId);

            // set ready
            conn.isReady = true;
        }

        internal static void ShowForConnection(NetworkIdentity identity, NetworkConnection conn)
        {
            if (conn.isReady)
                SendSpawnMessage(identity, conn);
        }

        internal static void HideForConnection(NetworkIdentity identity, NetworkConnection conn)
        {
            ObjectHideMessage msg = new ObjectHideMessage
            {
                netId = identity.netId
            };
            conn.Send(msg);
        }

        // call this to make all the clients not ready, such as when changing levels.
        public static void SetAllClientsNotReady()
        {
            foreach (NetworkConnection conn in connections.Values)
            {
                SetClientNotReady(conn);
            }
        }

        public static void SetClientNotReady(NetworkConnection conn)
        {
            if (conn.isReady)
            {
                if (LogFilter.Debug) Debug.Log("PlayerNotReady " + conn);
                conn.isReady = false;
                conn.RemoveObservers();

                conn.Send(new NotReadyMessage());
            }
        }

        // default ready handler.
        static void OnClientReadyMessage(NetworkConnection conn, ReadyMessage msg)
        {
            if (LogFilter.Debug) Debug.Log("Default handler for ready message from " + conn);
            SetClientReady(conn);
        }

        // default remove player handler
        static void OnRemovePlayerMessage(NetworkConnection conn, RemovePlayerMessage msg)
        {
            if (conn.playerController != null)
            {
                Destroy(conn.playerController.gameObject);
                conn.playerController = null;
            }
            else
            {
                Debug.LogError("Received remove player message but connection has no player");
            }
        }

        // Handle command from specific player, this could be one of multiple players on a single client
        static void OnCommandMessage(NetworkConnection conn, CommandMessage msg)
        {
            if (!NetworkIdentity.spawned.TryGetValue(msg.netId, out NetworkIdentity identity))
            {
                Debug.LogWarning("Spawned object not found when handling Command message [netId=" + msg.netId + "]");
                return;
            }

            // Commands can be for player objects, OR other objects with client-authority
            // -> so if this connection's controller has a different netId then
            //    only allow the command if clientAuthorityOwner
            if (conn.playerController != null && conn.playerController.netId != identity.netId)
            {
                if (identity.clientAuthorityOwner != conn)
                {
                    Debug.LogWarning("Command for object without authority [netId=" + msg.netId + "]");
                    return;
                }
            }

            if (LogFilter.Debug) Debug.Log("OnCommandMessage for netId=" + msg.netId + " conn=" + conn);
            identity.HandleCommand(msg.componentIndex, msg.functionHash, new NetworkReader(msg.payload));
        }

        internal static void SpawnObject(GameObject obj)
        {
            if (!active)
            {
                Debug.LogError("SpawnObject for " + obj + ", NetworkServer is not active. Cannot spawn objects without an active server.");
                return;
            }

            NetworkIdentity identity = obj.GetComponent<NetworkIdentity>();
            if (identity == null)
            {
                Debug.LogError("SpawnObject " + obj + " has no NetworkIdentity. Please add a NetworkIdentity to " + obj);
                return;
            }
            identity.Reset();

            identity.OnStartServer(false);

            if (LogFilter.Debug) Debug.Log("SpawnObject instance ID " + identity.netId + " asset ID " + identity.assetId);

            identity.RebuildObservers(true);
            //SendSpawnMessage(objNetworkIdentity, null);
        }

        internal static void SendSpawnMessage(NetworkIdentity identity, NetworkConnection conn)
        {
            if (identity.serverOnly)
                return;

            if (LogFilter.Debug) Debug.Log("Server SendSpawnMessage: name=" + identity.name + " sceneId=" + identity.sceneId.ToString("X") + " netid=" + identity.netId); // for easier debugging

            // 'identity' is a prefab that should be spawned
            if (identity.sceneId == 0)
            {
                SpawnPrefabMessage msg = new SpawnPrefabMessage
                {
                    netId = identity.netId,
                    owner = conn?.playerController == identity,
                    assetId = identity.assetId,
                    position = identity.transform.position,
                    rotation = identity.transform.rotation,
                    scale = identity.transform.localScale,

                    // serialize all components with initialState = true
                    payload = identity.OnSerializeAllSafely(true)
                };

                // conn is != null when spawning it for a client
                if (conn != null)
                {
                    conn.Send(msg);
                }
                // conn is == null when spawning it for the local player
                else
                {
                    SendToReady(identity, msg);
                }
            }
            // 'identity' is a scene object that should be spawned again
            else
            {
                SpawnSceneObjectMessage msg = new SpawnSceneObjectMessage
                {
                    netId = identity.netId,
                    owner = conn?.playerController == identity,
                    sceneId = identity.sceneId,
                    position = identity.transform.position,
                    rotation = identity.transform.rotation,
                    scale = identity.transform.localScale,

                    // include synch data
                    payload = identity.OnSerializeAllSafely(true)
                };

                // conn is != null when spawning it for a client
                if (conn != null)
                {
                    conn.Send(msg);
                }
                // conn is == null when spawning it for the local player
                else
                {
                    SendToReady(identity, msg);
                }
            }
        }

        public static void DestroyPlayerForConnection(NetworkConnection conn)
        {
            // => destroy what we can destroy.
            HashSet<uint> tmp = new HashSet<uint>(conn.clientOwnedObjects);
            foreach (uint netId in tmp)
            {
                if (NetworkIdentity.spawned.TryGetValue(netId, out NetworkIdentity identity))
                {
                    Destroy(identity.gameObject);
                }
            }

            if (conn.playerController != null)
            {
                DestroyObject(conn.playerController, true);
                conn.playerController = null;
            }
        }

        public static void Spawn(GameObject obj)
        {
            if (VerifyCanSpawn(obj))
            {
                SpawnObject(obj);
            }
        }

        static bool CheckForPrefab(GameObject obj)
        {
#if UNITY_EDITOR
#if UNITY_2018_3_OR_NEWER
            return UnityEditor.PrefabUtility.IsPartOfPrefabAsset(obj);
#elif UNITY_2018_2_OR_NEWER
            return (UnityEditor.PrefabUtility.GetCorrespondingObjectFromSource(obj) == null) && (UnityEditor.PrefabUtility.GetPrefabObject(obj) != null);
#else
            return (UnityEditor.PrefabUtility.GetPrefabParent(obj) == null) && (UnityEditor.PrefabUtility.GetPrefabObject(obj) != null);
#endif
#else
            return false;
#endif
        }

        static bool VerifyCanSpawn(GameObject obj)
        {
            if (CheckForPrefab(obj))
            {
                Debug.LogErrorFormat("GameObject {0} is a prefab, it can't be spawned. This will cause errors in builds.", obj.name);
                return false;
            }

            return true;
        }

        public static bool SpawnWithClientAuthority(GameObject obj, GameObject player)
        {
            NetworkIdentity identity = player.GetComponent<NetworkIdentity>();
            if (identity == null)
            {
                Debug.LogError("SpawnWithClientAuthority player object has no NetworkIdentity");
                return false;
            }

            if (identity.connectionToClient == null)
            {
                Debug.LogError("SpawnWithClientAuthority player object is not a player.");
                return false;
            }

            return SpawnWithClientAuthority(obj, identity.connectionToClient);
        }

        public static bool SpawnWithClientAuthority(GameObject obj, NetworkConnection conn)
        {
            if (!conn.isReady)
            {
                Debug.LogError("SpawnWithClientAuthority NetworkConnection is not ready!");
                return false;
            }

            Spawn(obj);

            NetworkIdentity identity = obj.GetComponent<NetworkIdentity>();
            if (identity == null || !identity.isServer)
            {
                // spawning the object failed.
                return false;
            }

            return identity.AssignClientAuthority(conn);
        }

        public static bool SpawnWithClientAuthority(GameObject obj, Guid assetId, NetworkConnection conn)
        {
            Spawn(obj, assetId);

            NetworkIdentity identity = obj.GetComponent<NetworkIdentity>();
            if (identity == null || !identity.isServer)
            {
                // spawning the object failed.
                return false;
            }

            return identity.AssignClientAuthority(conn);
        }

        public static void Spawn(GameObject obj, Guid assetId)
        {
            if (VerifyCanSpawn(obj))
            {
                if (GetNetworkIdentity(obj, out NetworkIdentity identity))
                {
                    identity.assetId = assetId;
                }
                SpawnObject(obj);
            }
        }

        static void DestroyObject(NetworkIdentity identity, bool destroyServerObject)
        {
            if (LogFilter.Debug) Debug.Log("DestroyObject instance:" + identity.netId);
            NetworkIdentity.spawned.Remove(identity.netId);

            identity.clientAuthorityOwner?.RemoveOwnedObject(identity);

            ObjectDestroyMessage msg = new ObjectDestroyMessage
            {
                netId = identity.netId
            };
            SendToObservers(identity, msg);

            identity.ClearObservers();
            if (NetworkClient.active && localClientActive)
            {
                identity.OnNetworkDestroy();
            }

            // when unspawning, dont destroy the server's object
            if (destroyServerObject)
            {
                UnityEngine.Object.Destroy(identity.gameObject);
            }
            identity.MarkForReset();
        }

        public static void Destroy(GameObject obj)
        {
            if (obj == null)
            {
                if (LogFilter.Debug) Debug.Log("NetworkServer DestroyObject is null");
                return;
            }

            if (GetNetworkIdentity(obj, out NetworkIdentity identity))
            {
                DestroyObject(identity, true);
            }
        }

        public static void UnSpawn(GameObject obj)
        {
            if (obj == null)
            {
                if (LogFilter.Debug) Debug.Log("NetworkServer UnspawnObject is null");
                return;
            }

            if (GetNetworkIdentity(obj, out NetworkIdentity identity))
            {
                DestroyObject(identity, false);
            }
        }

        [EditorBrowsable(EditorBrowsableState.Never), Obsolete("Use NetworkIdentity.spawned[netId] instead.")]
        public static GameObject FindLocalObject(uint netId)
        {
            if (NetworkIdentity.spawned.TryGetValue(netId, out NetworkIdentity identity))
            {
                return identity.gameObject;
            }
            return null;
        }

        static bool ValidateSceneObject(NetworkIdentity identity)
        {
            if (identity.gameObject.hideFlags == HideFlags.NotEditable || identity.gameObject.hideFlags == HideFlags.HideAndDontSave)
                return false;

#if UNITY_EDITOR
            if (UnityEditor.EditorUtility.IsPersistent(identity.gameObject))
                return false;
#endif

            // If not a scene object
            return identity.sceneId != 0;
        }

        public static bool SpawnObjects()
        {
            if (!active)
                return true;

            NetworkIdentity[] identities = Resources.FindObjectsOfTypeAll<NetworkIdentity>();
            foreach (NetworkIdentity identity in identities)
            {
                if (ValidateSceneObject(identity))
                {
                    if (LogFilter.Debug) Debug.Log("SpawnObjects sceneId:" + identity.sceneId.ToString("X") + " name:" + identity.gameObject.name);
                    identity.Reset();
                    identity.gameObject.SetActive(true);
                }
            }

            foreach (NetworkIdentity identity in identities)
            {
                if (ValidateSceneObject(identity))
                {
                    Spawn(identity.gameObject);

                    // these objects are server authority - even if "localPlayerAuthority" is set on them
                    identity.ForceAuthority(true);
                }
            }
            return true;
        }
    }
}<|MERGE_RESOLUTION|>--- conflicted
+++ resolved
@@ -411,32 +411,6 @@
             }
         }
 
-<<<<<<< HEAD
-        static void OnData(NetworkConnection conn, byte[] data)
-        {
-            conn.TransportReceive(data);
-        }
-
-        private static void OnError(int connectionId, Exception exception)
-        {
-            if (connections.TryGetValue(connectionId, out NetworkConnection conn))
-            {
-                OnError(conn, exception);
-            }
-            else
-            {
-                Debug.LogException(exception);
-            }
-
-        }
-
-        private static void OnError(NetworkConnection conn, Exception exception)
-        {
-            Debug.LogException(exception);
-        }
-
-        [Obsolete("Use RegisterHandler<T> instead")]
-=======
         static void OnError(int connectionId, Exception exception)
         {
             // TODO Let's discuss how we will handle errors
@@ -444,7 +418,6 @@
         }
 
         [EditorBrowsable(EditorBrowsableState.Never), Obsolete("Use RegisterHandler<T> instead")]
->>>>>>> a82367b2
         public static void RegisterHandler(int msgType, NetworkMessageDelegate handler)
         {
             if (handlers.ContainsKey(msgType))
